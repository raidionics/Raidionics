--- conflicted
+++ resolved
@@ -2,7 +2,8 @@
 
 on:
   push:
-    branches: [master]
+    branches:
+      - '*'
   pull_request:
     branches:
       - '*'
@@ -14,33 +15,13 @@
     runs-on: ubuntu-20.04
     steps:
     - uses: actions/checkout@v3
-<<<<<<< HEAD
-    - name: Set up Python 3.8
-      uses: actions/setup-python@v4
-      with:
-        python-version: "3.8"
-=======
     - name: Set up Python 3.7
       uses: actions/setup-python@v4
       with:
         python-version: "3.7"
->>>>>>> a3e1692c
 
     - name: Free Up GitHub Actions Ubuntu Runner Disk Space
       uses: dbouget/free-disk-space@main
-      with:
-        # This might remove tools that are actually needed, if set to "true" but frees about 6 GB
-        tool-cache: false
-
-        # All of these default to true, but feel free to set to "false" if necessary for your workflow
-        android: true
-        dotnet: true
-        haskell: true
-        large-packages: true
-        swap-storage: true
-
-    - name: Free Up GitHub Actions Ubuntu Runner Disk Space
-      uses: jlumbroso/free-disk-space@main
       with:
         # This might remove tools that are actually needed, if set to "true" but frees about 6 GB
         tool-cache: false
@@ -62,49 +43,35 @@
 
     - name: Extract ANTs
       run: |
-        df -h
         cd ${{github.workspace}}/downloads/
         tar -xzf ANTsX-v2.4.3_ubuntu.tar.gz -C ${{github.workspace}}/downloads/
         mkdir ${{github.workspace}}/ANTs
         mv ${{github.workspace}}/downloads/install ${{github.workspace}}/ANTs/
-        rm ANTsX-v2.4.3_ubuntu.tar.gz
 
     - name: Install dependencies
       run: |
         python -m pip install --upgrade pip
-<<<<<<< HEAD
-        pip install -e git+https://github.com/dbouget/raidionics_rads_lib.git@update#egg=raidionicsrads
-=======
->>>>>>> a3e1692c
         pip install -r assets/requirements.txt
         pip uninstall -y PySide6 PySide6-Addons PySide6-Essentials
         pip install --force-reinstall --no-cache-dir pyside6==6.2.4
 
     - name: Build software
       run: |
-<<<<<<< HEAD
-        pip install pyinstaller==5.3
-=======
         pip install pyinstaller==5.13.2
->>>>>>> a3e1692c
         mkdir tmp_dependencies
         pyinstaller --log-level INFO --noconfirm --clean assets/main.spec
-  
+
     - name: Test executable
       run: QT_QPA_PLATFORM="offscreen" ./dist/Raidionics/Raidionics & sleep 5; kill -INT %+
       shell: bash
-  
+
     - name: Make installer
       run: |
         mkdir -p assets/Raidionics_ubuntu/usr/local/bin
         cp -r dist/Raidionics assets/Raidionics_ubuntu/usr/local/bin
         dpkg-deb --build --root-owner-group assets/Raidionics_ubuntu
         ls -la
-<<<<<<< HEAD
-        cp -r assets/Raidionics_ubuntu.deb dist/Raidionics-1.2.1-ubuntu.deb
-=======
         cp -r assets/Raidionics_ubuntu.deb dist/Raidionics-1.2.2-ubuntu.deb
->>>>>>> a3e1692c
 
     - name: Upload package
       uses: actions/upload-artifact@v3
