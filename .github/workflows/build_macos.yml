name: Build macOS

on:
  push:
    branches: [master]
  pull_request:
    branches:
      - '*'
  workflow_dispatch:

env:
  MACOSX_DEPLOYMENT_TARGET: 10.15

env:
  MACOSX_DEPLOYMENT_TARGET: 10.15

jobs:
  build:
    name: Build packages
    runs-on: macos-11
    steps:
    - uses: actions/checkout@v3
<<<<<<< HEAD
    - name: Set up Python 3.8
      uses: actions/setup-python@v4
      with:
        python-version: "3.8"

    - name: Collect submodules
      uses: actions/checkout@v3
=======
    - name: Set up Python 3.7
      uses: actions/setup-python@v4
>>>>>>> a3e1692c
      with:
        python-version: "3.7"

    - name: Download ANTs
      uses: robinraju/release-downloader@main
      with:
        repository: "raidionics/Raidionics-dependencies"
        latest: true
        fileName: "ANTsX-v2.4.3_macos.tar.gz"
        out-file-path: "downloads"

    - name: Extract ANTs
      run: |
        cd ${{github.workspace}}/downloads/
        tar -xzf ANTsX-v2.4.3_macos.tar.gz -C ${{github.workspace}}/downloads/
        mkdir ${{github.workspace}}/ANTs
        mv ${{github.workspace}}/downloads/install ${{github.workspace}}/ANTs/
<<<<<<< HEAD
        rm ANTsX-v2.4.3_macos.tar.gz

    - name: Install dependencies
      run: |
        python -m pip install --upgrade pip
        pip install matplotlib==3.3.4
        pip install -e git+https://github.com/dbouget/raidionics_rads_lib.git@update#egg=raidionicsrads
=======
      
    - name: Install dependencies
      run: |
        python -m pip install --upgrade pip
>>>>>>> a3e1692c
        pip install -r assets/requirements.txt
        pip install matplotlib==3.3.4
        pip install --force-reinstall --no-cache-dir pyside6

    - name: Build software
      run: |
<<<<<<< HEAD
        pip install pyinstaller==5.3
=======
        pip install pyinstaller==5.13.2
>>>>>>> a3e1692c
        mkdir tmp_dependencies
        pyinstaller --log-level INFO --noconfirm --clean assets/main.spec
    
    - name: Test executable
      run: QT_QPA_PLATFORM="offscreen" ./dist/Raidionics/Raidionics & sleep 5; kill -INT %+
      shell: bash

    - name: Make installer
      run: |
        git clone https://github.com/dbouget/quickpkg.git
<<<<<<< HEAD
        quickpkg/quickpkg dist/Raidionics.app --output Raidionics-1.2.1-macOS.pkg
        cp -r Raidionics-1.2.1-macOS.pkg dist/Raidionics-1.2.1-macOS.pkg
=======
        quickpkg/quickpkg dist/Raidionics.app --output Raidionics-1.2.2-macOS.pkg
        cp -r Raidionics-1.2.2-macOS.pkg dist/Raidionics-1.2.2-macOS-x86_64.pkg
>>>>>>> a3e1692c

    - name: Upload package
      uses: actions/upload-artifact@v3
      with:
        name: Package
        path: ${{github.workspace}}/dist/Raidionics-*
        if-no-files-found: error<|MERGE_RESOLUTION|>--- conflicted
+++ resolved
@@ -2,14 +2,12 @@
 
 on:
   push:
-    branches: [master]
+    branches:
+      - '*'
   pull_request:
     branches:
       - '*'
   workflow_dispatch:
-
-env:
-  MACOSX_DEPLOYMENT_TARGET: 10.15
 
 env:
   MACOSX_DEPLOYMENT_TARGET: 10.15
@@ -20,18 +18,8 @@
     runs-on: macos-11
     steps:
     - uses: actions/checkout@v3
-<<<<<<< HEAD
-    - name: Set up Python 3.8
-      uses: actions/setup-python@v4
-      with:
-        python-version: "3.8"
-
-    - name: Collect submodules
-      uses: actions/checkout@v3
-=======
     - name: Set up Python 3.7
       uses: actions/setup-python@v4
->>>>>>> a3e1692c
       with:
         python-version: "3.7"
 
@@ -49,34 +37,20 @@
         tar -xzf ANTsX-v2.4.3_macos.tar.gz -C ${{github.workspace}}/downloads/
         mkdir ${{github.workspace}}/ANTs
         mv ${{github.workspace}}/downloads/install ${{github.workspace}}/ANTs/
-<<<<<<< HEAD
-        rm ANTsX-v2.4.3_macos.tar.gz
 
     - name: Install dependencies
       run: |
         python -m pip install --upgrade pip
-        pip install matplotlib==3.3.4
-        pip install -e git+https://github.com/dbouget/raidionics_rads_lib.git@update#egg=raidionicsrads
-=======
-      
-    - name: Install dependencies
-      run: |
-        python -m pip install --upgrade pip
->>>>>>> a3e1692c
         pip install -r assets/requirements.txt
         pip install matplotlib==3.3.4
         pip install --force-reinstall --no-cache-dir pyside6
 
     - name: Build software
       run: |
-<<<<<<< HEAD
-        pip install pyinstaller==5.3
-=======
         pip install pyinstaller==5.13.2
->>>>>>> a3e1692c
         mkdir tmp_dependencies
         pyinstaller --log-level INFO --noconfirm --clean assets/main.spec
-    
+
     - name: Test executable
       run: QT_QPA_PLATFORM="offscreen" ./dist/Raidionics/Raidionics & sleep 5; kill -INT %+
       shell: bash
@@ -84,13 +58,8 @@
     - name: Make installer
       run: |
         git clone https://github.com/dbouget/quickpkg.git
-<<<<<<< HEAD
-        quickpkg/quickpkg dist/Raidionics.app --output Raidionics-1.2.1-macOS.pkg
-        cp -r Raidionics-1.2.1-macOS.pkg dist/Raidionics-1.2.1-macOS.pkg
-=======
         quickpkg/quickpkg dist/Raidionics.app --output Raidionics-1.2.2-macOS.pkg
         cp -r Raidionics-1.2.2-macOS.pkg dist/Raidionics-1.2.2-macOS-x86_64.pkg
->>>>>>> a3e1692c
 
     - name: Upload package
       uses: actions/upload-artifact@v3
