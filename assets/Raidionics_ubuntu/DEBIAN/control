--- conflicted
+++ resolved
@@ -1,9 +1,5 @@
 Package: Raidionics
-<<<<<<< HEAD
-Version: 1.2.1
-=======
 Version: 1.2.2
->>>>>>> a3e1692c
 Architecture: i386
 Maintainer: David Bouget <david.bouget@sintef.no>
 Description: Raidionics—Reporting and Data System.
