--- conflicted
+++ resolved
@@ -19,11 +19,7 @@
 # fix hidden imports
 hidden_imports = loadtxt(cwd + "/assets/requirements.txt", comments="#", delimiter=",", unpack=False, dtype=str)
 hidden_imports = [x.split("=")[0] for x in hidden_imports] + ["sklearn", "scikit-learn",
-<<<<<<< HEAD
- "statsmodels", "gevent", "distutils", "PySide6", "gdown", "pydicom", "rt_utils", "raidionicsrads", "raidionicsseg"]
-=======
  "statsmodels", "gevent", "distutils", "PySide6", "gdown", "raidionicsrads", "raidionicsseg", "rt-utils"]
->>>>>>> a3e1692c
 hidden_imports = [x.lower() for x in hidden_imports]
 
 # copy dependencies and images, remove if folder already exists
@@ -88,11 +84,7 @@
                     'CFBundleIdentifier': 'Raidionics',
                     'CFBundleInfoDictionaryVersion': '6.0',
                     'CFBundleName': 'Raidionics',
-<<<<<<< HEAD
-                    'CFBundleVersion': '1.2.1',
-=======
                     'CFBundleVersion': '1.2.2',
->>>>>>> a3e1692c
                     'CFBundlePackageType': 'APPL',
                     'LSBackgroundOnly': 'false',
                 },
