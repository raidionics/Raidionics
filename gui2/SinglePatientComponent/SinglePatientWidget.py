--- conflicted
+++ resolved
@@ -1,16 +1,9 @@
 import logging
 
-<<<<<<< HEAD
 from PySide6.QtWidgets import QWidget, QHBoxLayout, QVBoxLayout, QGridLayout, QLabel, QPushButton, QSplitter,\
-    QStackedWidget
+    QStackedWidget, QDialog
 from PySide6.QtGui import QIcon, QPixmap
 from PySide6.QtCore import Qt, QSize, Signal
-=======
-from PySide2.QtWidgets import QWidget, QHBoxLayout, QVBoxLayout, QGridLayout, QLabel, QPushButton, QSplitter,\
-    QStackedWidget, QDialog
-from PySide2.QtGui import QIcon, QPixmap
-from PySide2.QtCore import Qt, QSize, Signal
->>>>>>> 56ad3c61
 
 import os
 from utils.software_config import SoftwareConfigResources
