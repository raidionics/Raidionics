--- conflicted
+++ resolved
@@ -1,12 +1,7 @@
-<<<<<<< HEAD
+import time
+
 from PySide6.QtWidgets import QApplication, QHBoxLayout, QVBoxLayout, QSpacerItem, QGridLayout
 from PySide6.QtCore import QSize, Signal
-=======
-import time
-
-from PySide2.QtWidgets import QApplication, QHBoxLayout, QVBoxLayout, QSpacerItem, QGridLayout
-from PySide2.QtCore import QSize, Signal
->>>>>>> 56ad3c61
 import os
 import logging
 
