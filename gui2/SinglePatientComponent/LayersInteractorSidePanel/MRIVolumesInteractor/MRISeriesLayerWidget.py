--- conflicted
+++ resolved
@@ -1,16 +1,9 @@
-<<<<<<< HEAD
+import traceback
+
 from PySide6.QtWidgets import QWidget, QLabel, QHBoxLayout, QLineEdit, QComboBox, QGridLayout, QPushButton,\
     QRadioButton, QMenu, QVBoxLayout, QMessageBox
 from PySide6.QtCore import Qt, QSize, Signal, QPoint
 from PySide6.QtGui import QPixmap, QIcon, QAction
-=======
-import traceback
-
-from PySide2.QtWidgets import QWidget, QLabel, QHBoxLayout, QLineEdit, QComboBox, QGridLayout, QPushButton,\
-    QRadioButton, QMenu, QAction, QVBoxLayout, QMessageBox
-from PySide2.QtCore import Qt, QSize, Signal, QPoint
-from PySide2.QtGui import QPixmap, QIcon
->>>>>>> 56ad3c61
 import os
 import logging
 from gui2.UtilsWidgets.CustomQGroupBox.QCollapsibleGroupBox import QCollapsibleGroupBox
