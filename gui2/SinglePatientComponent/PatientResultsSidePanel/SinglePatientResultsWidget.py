import logging
import os
<<<<<<< HEAD
from PySide6.QtWidgets import QLabel, QHBoxLayout, QVBoxLayout, QLineEdit, QListWidget, QListWidgetItem, QErrorMessage,\
    QPushButton, QFileDialog, QSpacerItem
from PySide6.QtCore import Qt, QSize, Signal
from PySide6.QtGui import QIcon, QPixmap
=======
from PySide2.QtWidgets import QLabel, QHBoxLayout, QVBoxLayout, QLineEdit, QListWidget, QListWidgetItem, QErrorMessage,\
    QPushButton, QFileDialog, QSpacerItem, QComboBox, QStackedWidget
from PySide2.QtCore import Qt, QSize, Signal
from PySide2.QtGui import QIcon, QPixmap
>>>>>>> 16c61524

from gui2.UtilsWidgets.CustomQGroupBox.QCollapsibleGroupBox import QCollapsibleGroupBox
from gui2.UtilsWidgets.CustomQGroupBox.QCollapsibleWidget import QCollapsibleWidget
from utils.software_config import SoftwareConfigResources
from gui2.UtilsWidgets.CustomQDialog.SavePatientChangesDialog import SavePatientChangesDialog
from gui2.SinglePatientComponent.PatientResultsSidePanel.TumorCharacteristicsWidget import TumorCharacteristicsWidget
from gui2.SinglePatientComponent.PatientResultsSidePanel.SurgicalReportingWidget import SurgicalReportingWidget


class SinglePatientResultsWidget(QCollapsibleWidget):
    """

    """
    patient_name_edited = Signal(str, str)  # Patient uid, and new visible name
    patient_toggled = Signal(bool, str)  # internal uid, and toggle state in [True, False]
    resizeRequested = Signal()
    patient_closed = Signal(str)  # Patient internal unique identifier

    def __init__(self, uid, parent=None):
        super(SinglePatientResultsWidget, self).__init__(uid)
        self.uid = uid
        self.title = uid
        self.parent = parent
        self.report_widgets = {}
        self.setFixedWidth(self.parent.baseSize().width())
        self.content_widget.setFixedWidth(self.parent.baseSize().width())
        self.__set_interface()
        self.__set_layout_dimensions()
        self.__set_connections()
        self.set_stylesheets(selected=False)

    def __set_interface(self):
        self.set_icon_filenames(expand_fn=os.path.join(os.path.dirname(os.path.realpath(__file__)),
                                           '../../Images/patient-icon.png'),
                                collapse_fn=os.path.join(os.path.dirname(os.path.realpath(__file__)),
                                           '../../Images/patient-icon.png'))
        self.content_layout.setSpacing(5)
        self.header.set_icon_size(QSize(30, 30))
        self.save_patient_pushbutton = QPushButton()
        self.save_patient_pushbutton.setIcon(QIcon(QPixmap(os.path.join(os.path.dirname(os.path.realpath(__file__)),
                                                                        '../../Images/floppy_disk_icon.png')).scaled(QSize(25, 25), Qt.KeepAspectRatio)))
        self.save_patient_pushbutton.setFixedSize(QSize(25, 25))
        self.close_patient_pushbutton = QPushButton()
        self.close_patient_pushbutton.setIcon(QIcon(QPixmap(os.path.join(os.path.dirname(os.path.realpath(__file__)),
                                                                        '../../Images/close_icon.png')).scaled(QSize(25, 25), Qt.KeepAspectRatio)))
        self.close_patient_pushbutton.setFixedSize(QSize(25, 25))
        self.header.background_layout.addWidget(self.save_patient_pushbutton)
        self.header.background_layout.addWidget(self.close_patient_pushbutton)
        self.__set_system_part()
        self.__set_overall_part()
        self.content_layout.addStretch(1)

    def __set_system_part(self):
        self.default_collapsiblegroupbox = QCollapsibleGroupBox("System", self)
        self.patient_name_label = QLabel("Name (ID) ")
        self.patient_name_lineedit = QLineEdit()
        self.patient_name_lineedit.setAlignment(Qt.AlignRight)
        self.patient_name_layout = QHBoxLayout()
        self.patient_name_layout.setContentsMargins(20, 0, 20, 0)
        self.patient_name_layout.addWidget(self.patient_name_label)
        self.patient_name_layout.addWidget(self.patient_name_lineedit)
        self.content_layout.addLayout(self.patient_name_layout)

        self.output_dir_label = QLabel("Location ")
        self.output_dir_lineedit = QLineEdit()
        self.output_dir_lineedit.setAlignment(Qt.AlignLeft)
        self.output_dir_lineedit.setReadOnly(True)
        self.output_dir_lineedit.setToolTip("The location must be changed globally in the menu Settings >> Preferences.")
        self.output_dir_layout = QHBoxLayout()
        self.output_dir_layout.setContentsMargins(20, 0, 20, 0)
        self.output_dir_layout.addWidget(self.output_dir_label)
        self.output_dir_layout.addWidget(self.output_dir_lineedit)
        self.content_layout.addLayout(self.output_dir_layout)

    def __set_overall_part(self):
        self.results_selector_label = QLabel("Reports")
        self.results_selector_combobox = QComboBox()
        self.results_selector_layout = QHBoxLayout()
        self.results_selector_layout.setSpacing(0)
        self.results_selector_layout.setContentsMargins(20, 0, 20, 0)
        self.results_selector_layout.addWidget(self.results_selector_label)
        self.results_selector_layout.addWidget(self.results_selector_combobox)
        self.results_display_stackedwidget = QStackedWidget()
        self.results_display_layout = QVBoxLayout()
        self.results_display_layout.setSpacing(0)
        self.results_display_layout.setContentsMargins(0, 0, 0, 0)
        self.results_display_layout.addLayout(self.results_selector_layout)
        self.results_display_layout.addWidget(self.results_display_stackedwidget)
        self.content_layout.addLayout(self.results_display_layout)

    def __set_layout_dimensions(self):
        self.header.background_label.setFixedHeight(40)
        self.header.icon_label.setFixedHeight(40)
        self.header.title_label.setFixedHeight(40)
        self.patient_name_label.setFixedHeight(20)
        self.patient_name_lineedit.setFixedHeight(20)
        self.output_dir_label.setFixedHeight(20)
        self.output_dir_lineedit.setFixedHeight(20)

        self.results_selector_label.setFixedHeight(20)
        self.results_selector_combobox.setFixedHeight(20)

    def __set_connections(self):
        self.save_patient_pushbutton.clicked.connect(self.__on_patient_saved)
        self.close_patient_pushbutton.clicked.connect(self.__on_patient_closed)
        self.patient_name_lineedit.returnPressed.connect(self.__on_patient_name_modified)
        self.toggled.connect(self.__on_patient_toggled)
        self.results_selector_combobox.currentIndexChanged.connect(self.__on_results_selector_index_changed)
        self.default_collapsiblegroupbox.header_pushbutton.clicked.connect(self.adjustSize)

    def set_stylesheets(self, selected: bool) -> None:
        software_ss = SoftwareConfigResources.getInstance().stylesheet_components
        font_color = software_ss["Color7"]
        font_style = 'normal'
        background_color = software_ss["Color5"]
        pressed_background_color = software_ss["Color6"]
        if selected:
            background_color = software_ss["Color3"]
            pressed_background_color = software_ss["Color4"]
            font_style = 'bold'

        self.content_widget.setStyleSheet("""
        QWidget{
        background-color: """ + background_color + """;
        }""")

        self.header.background_label.setStyleSheet("""
        QLabel{
        background-color: """ + background_color + """;
        }""")

        self.header.title_label.setStyleSheet("""
        QLabel{
        font:""" + font_style + """;
        font-size: 16px;
        color: """ + software_ss["Color1"] + """;
        text-align: left;
        padding-left:40px;
        }""")

        self.save_patient_pushbutton.setStyleSheet("""
        QPushButton{
        background-color: """ + background_color + """;
        color: """ + font_color + """;
        font: 12px;
        border-style: none;
        }
        QPushButton::hover{
        border-style: solid;
        border-width: 1px;
        border-color: rgba(196, 196, 196, 1);
        }
        QPushButton:pressed{
        border-style:inset;
        background-color: """ + pressed_background_color + """;
        }""")

        self.close_patient_pushbutton.setStyleSheet("""
        QPushButton{
        background-color: """ + background_color + """;
        color: """ + font_color + """;
        font: 12px;
        border-style: none;
        }
        QPushButton::hover{
        border-style: solid;
        border-width: 1px;
        border-color: rgba(196, 196, 196, 1);
        }
        QPushButton:pressed{
        border-style:inset;
        background-color: """ + pressed_background_color + """;
        }""")

        self.default_collapsiblegroupbox.content_label.setStyleSheet("""
        QLabel{
        background-color:rgb(204, 204, 204);
        }""")
        self.default_collapsiblegroupbox.header_pushbutton.setStyleSheet("""
        QPushButton{
        background-color:rgb(248, 248, 248);
        text-align:left;
        }""")

        self.patient_name_label.setStyleSheet("""
        QLabel{
        color: """ + font_color + """;
        text-align:left;
        font:semibold;
        font-size:14px;
        }""")
        self.patient_name_lineedit.setStyleSheet("""
        QLineEdit{
        color: rgba(0, 0, 0, 1);
        font:bold;
        font-size:14px;
        text-align: left;
        border-style: none;
        }
        QLineEdit::hover{
        border-style: solid;
        border-width: 1px;
        border-color: rgba(196, 196, 196, 1);
        }""")
        self.output_dir_label.setStyleSheet("""
        QLabel{
        color: """ + font_color + """;
        text-align:left;
        font:semibold;
        font-size:14px;
        }""")
        self.output_dir_lineedit.setStyleSheet("""
        QLineEdit{
        color: rgba(0, 0, 0, 1);
        font:semibold;
        font-size:14px;
        border-style: none;
        }
        QLineEdit::hover{
        border-style: solid;
        border-width: 1px;
        border-color: rgba(196, 196, 196, 1);
        }""")

        self.results_selector_label.setStyleSheet("""
        QLabel{
        background-color:rgb(248, 248, 248);
        color: """ + font_color + """;
        text-align:left;
        font:bold;
        font-size:14px;
        padding-left:20px;
        padding-right:20px;
        border: none;
        }
        """)

        self.results_selector_combobox.setStyleSheet("""
        QComboBox{
        color: """ + font_color + """;
        background-color: """ + background_color + """;
        font: bold;
        font-size: 12px;
        border-style:none;
        }
        QComboBox::hover{
        border-style: solid;
        border-width: 1px;
        border-color: rgba(196, 196, 196, 1);
        }
        QComboBox::drop-down {
        subcontrol-origin: padding;
        subcontrol-position: top right;
        width: 15px;
        border-left-width: 1px;
        border-left-color: darkgray;
        border-left-style: none;
        border-top-right-radius: 3px; /* same radius as the QComboBox */
        border-bottom-right-radius: 3px;
        }
        QComboBox::down-arrow{
        image: url(""" + os.path.join(os.path.dirname(os.path.realpath(__file__)), '../../Images/combobox-arrow-icon-10x7.png') + """)
        }
        """)

    def adjustSize(self):
        pass

    def __on_patient_saved(self) -> None:
        """
        @TODO. Ideally the push button should only be visible when there is something to save for the patient.
        """
        SoftwareConfigResources.getInstance().get_patient(self.uid).save_patient()

    def __on_patient_closed(self) -> None:
        """

        """
        if SoftwareConfigResources.getInstance().get_patient(self.uid).has_unsaved_changes():
            dialog = SavePatientChangesDialog()
            code = dialog.exec_()
            if code == 0:  # Operation cancelled
                # The widget for the clicked patient must be collapsed back down, since the change has not
                # been confirmed by the user in the end.
                return
        self.patient_closed.emit(self.uid)

    def __on_patient_toggled(self, state):
        self.patient_toggled.emit(state, self.uid)

    def __on_patient_name_modified(self):
        new_name = self.patient_name_lineedit.text()
        code, msg = SoftwareConfigResources.getInstance().get_active_patient().set_display_name(new_name)
        if code == 0:  # Name edition was successful
            self.header.title_label.setText(new_name)
            self.header.title = new_name
            self.patient_name_edited.emit(self.uid, new_name)
            self.output_dir_lineedit.setText(SoftwareConfigResources.getInstance().get_active_patient().output_folder)

            # If some ongoing studies are opened, the associated folder must also be changed there
            if not SoftwareConfigResources.getInstance().is_study_list_empty():
                SoftwareConfigResources.getInstance().propagate_patient_name_change(SoftwareConfigResources.getInstance().get_active_patient_uid())
        else:  # Requested name already exists, operation cancelled and user warned.
            self.patient_name_lineedit.setText(SoftwareConfigResources.getInstance().get_active_patient().display_name)
            diag = QErrorMessage(self)
            diag.setWindowTitle("Operation not permitted")
            diag.showMessage(msg)

    def __on_results_selector_index_changed(self, index):
        self.results_display_stackedwidget.setCurrentIndex(index)
        self.resizeRequested.emit()

    def manual_header_pushbutton_clicked(self, state):
        if state:
            self.header.expand()
        else:
            self.header.collapse()
        self.set_stylesheets(True)

    def populate_from_patient(self, patient_uid):
        patient_parameters = SoftwareConfigResources.getInstance().patients_parameters[patient_uid]
        self.patient_name_lineedit.setText(patient_parameters.display_name)
        self.output_dir_lineedit.setText(patient_parameters.output_folder)
        # The following is necessary for aligning the text to the left, using Qt.AlignLeft or stylesheets does not work.
        self.output_dir_lineedit.setCursorPosition(0)
        self.output_dir_lineedit.home(True)
        self.title = patient_parameters.display_name
        self.header.title = self.title
        self.header.title_label.setText(self.title)

        for w in list(self.report_widgets):
            self.results_display_stackedwidget.removeWidget(self.report_widgets[w])
            self.report_widgets[w].deleteLater()
            self.report_widgets.pop(w)
        self.results_selector_combobox.clear()

        for r in patient_parameters.reportings:
            self.on_standardized_report_imported(r)

    def on_batch_process_started(self) -> None:
        """
        Preventing user input in this panel while a process is ongoing.
        """
        self.save_patient_pushbutton.setEnabled(False)
        self.close_patient_pushbutton.setEnabled(False)
        self.patient_name_lineedit.setEnabled(False)

    def on_batch_process_finished(self) -> None:
        """
        Resuming normal operation in this panel after a process has finished.
        """
        self.save_patient_pushbutton.setEnabled(True)
        self.close_patient_pushbutton.setEnabled(True)
        self.patient_name_lineedit.setEnabled(True)

    def on_process_started(self) -> None:
        """
        Preventing user input in this panel while a process is ongoing.
        """
        self.header.setEnabled(False)
        self.patient_name_lineedit.setEnabled(False)

    def on_process_finished(self) -> None:
        """
        Resuming normal operation in this panel after a process has finished.
        """
        self.header.setEnabled(True)
        self.patient_name_lineedit.setEnabled(True)

    def on_standardized_report_imported(self, report_uid: str) -> None:
        report_structure = SoftwareConfigResources.getInstance().get_patient(self.uid).reportings[report_uid]
        report = None
        report_visible_name = ""
        if str(report_structure.report_task) == "Surgical":
            report = SurgicalReportingWidget(patient_uid=self.uid, report_uid=report_uid)
            report_visible_name = "Surgical"
        elif str(report_structure.report_task) == "Tumor characteristics":
            report = TumorCharacteristicsWidget(patient_uid=self.uid, report_uid=report_uid)
            report_visible_name = "Features " + report_structure.parent_mri_uid

        if report:
            self.report_widgets[report_uid] = report
            self.results_display_stackedwidget.addWidget(report)
            self.results_selector_combobox.addItem(report_visible_name)
            report.resizeRequested.connect(self.resizeRequested)
            self.resizeRequested.emit()

    def on_size_request(self):
        self.resizeRequested.emit()<|MERGE_RESOLUTION|>--- conflicted
+++ resolved
@@ -1,16 +1,9 @@
 import logging
 import os
-<<<<<<< HEAD
 from PySide6.QtWidgets import QLabel, QHBoxLayout, QVBoxLayout, QLineEdit, QListWidget, QListWidgetItem, QErrorMessage,\
-    QPushButton, QFileDialog, QSpacerItem
+    QPushButton, QFileDialog, QSpacerItem, QComboBox, QStackedWidget
 from PySide6.QtCore import Qt, QSize, Signal
 from PySide6.QtGui import QIcon, QPixmap
-=======
-from PySide2.QtWidgets import QLabel, QHBoxLayout, QVBoxLayout, QLineEdit, QListWidget, QListWidgetItem, QErrorMessage,\
-    QPushButton, QFileDialog, QSpacerItem, QComboBox, QStackedWidget
-from PySide2.QtCore import Qt, QSize, Signal
-from PySide2.QtGui import QIcon, QPixmap
->>>>>>> 16c61524
 
 from gui2.UtilsWidgets.CustomQGroupBox.QCollapsibleGroupBox import QCollapsibleGroupBox
 from gui2.UtilsWidgets.CustomQGroupBox.QCollapsibleWidget import QCollapsibleWidget
