<<<<<<< HEAD
from PySide6.QtWidgets import QWidget, QHBoxLayout, QVBoxLayout, QScrollArea, QLabel, QSpacerItem,\
    QGridLayout
from PySide6.QtCore import QSize, Qt, Signal
=======
import os
from PySide2.QtWidgets import QWidget, QHBoxLayout, QVBoxLayout, QScrollArea, QLabel, QSpacerItem,\
    QGridLayout, QPushButton
from PySide2.QtCore import QSize, Qt, Signal
from PySide2.QtGui import QIcon
>>>>>>> 56ad3c61
from gui2.StudyBatchComponent.PatientsListingPanel.PatientListingWidgetItem import PatientListingWidgetItem
from utils.software_config import SoftwareConfigResources


class StudyPatientListingWidget(QWidget):
    """

    """
    patient_selected = Signal(str)
    patient_removed = Signal(str)
    patient_refresh_triggered = Signal(str)

    def __init__(self, parent=None):
        super(StudyPatientListingWidget, self).__init__()
        self.parent = parent
        self.setFixedWidth((305 / SoftwareConfigResources.getInstance().get_optimal_dimensions().width()) * self.parent.baseSize().width())
        self.setBaseSize(QSize(self.width(), 500))  # Defining a base size is necessary as inner widgets depend on it.
        self.__set_interface()
        self.__set_layout_dimensions()
        self.__set_connections()
        self.__set_stylesheets()
        self.study_patient_widgetitems = {}

    def __set_interface(self):
        self.layout = QVBoxLayout(self)
        self.layout.setSpacing(0)
        self.layout.setContentsMargins(0, 0, 0, 0)
        self.patients_list_scrollarea = QScrollArea()
        self.patients_list_scrollarea.show()
        self.patients_list_scrollarea_layout = QVBoxLayout()
        self.patients_list_scrollarea.setHorizontalScrollBarPolicy(Qt.ScrollBarAlwaysOff)
        self.patients_list_scrollarea.setVerticalScrollBarPolicy(Qt.ScrollBarAsNeeded)
        self.patients_list_scrollarea.setWidgetResizable(True)
        self.patients_list_scrollarea_dummy_widget = QLabel()
        self.patients_list_scrollarea_layout.setSpacing(0)
        self.patients_list_scrollarea_layout.setContentsMargins(0, 0, 0, 0)
        self.patients_list_scrollarea_layout.addStretch(1)
        self.patients_list_scrollarea_dummy_widget.setLayout(self.patients_list_scrollarea_layout)
        self.patients_list_scrollarea.setWidget(self.patients_list_scrollarea_dummy_widget)
        self.layout.addWidget(self.patients_list_scrollarea)
        self.__set_interface_listing_header()

    def __set_interface_listing_header(self):
        self.header_layout = QHBoxLayout()
        self.header_label = QLabel("Included patients")
        self.header_label.setAlignment(Qt.AlignCenter)
        self.header_layout.addStretch(1)
        self.header_layout.addWidget(self.header_label)
        self.header_layout.addStretch(1)
        self.patients_refresh_pushbutton = QPushButton()
        self.patients_refresh_pushbutton.setIcon(QIcon(os.path.join(os.path.dirname(os.path.realpath(__file__)),
                                                                    '../../Images/restart_counterclockwise_icon.png')))
        self.patients_refresh_pushbutton.setToolTip("To refresh the summary and statistics for all patients.")
        self.patients_refresh_pushbutton.setEnabled(False)
        self.header_layout.addWidget(self.patients_refresh_pushbutton)
        self.patients_list_scrollarea_layout.insertLayout(self.patients_list_scrollarea_layout.count() - 1,
                                                          self.header_layout)
        self.header_separating_line_label = QLabel()
        self.patients_list_scrollarea_layout.insertWidget(self.patients_list_scrollarea_layout.count() - 1,
                                                          self.header_separating_line_label)

    def __set_layout_dimensions(self):
        self.patients_list_scrollarea.setBaseSize(QSize(self.width(), 300))
        self.header_label.setFixedHeight(30)
        self.header_separating_line_label.setFixedHeight(2)
        self.patients_refresh_pushbutton.setIconSize(QSize(25, 25))
        self.patients_refresh_pushbutton.setFixedSize(QSize(30, 30))

    def __set_connections(self):
        self.patients_refresh_pushbutton.clicked.connect(self.__on_all_patients_refresh_clicked)

    def __set_stylesheets(self):
        software_ss = SoftwareConfigResources.getInstance().stylesheet_components
        font_color = software_ss["Color7"]
        font_style = 'normal'
        background_color = software_ss["Color2"]
        pressed_background_color = software_ss["Color6"]

        self.setStyleSheet("""
        StudyPatientListingWidget{
        background-color: """ + background_color + """;
        }""")

        self.header_label.setStyleSheet("""
        QLabel{
        color: """ + font_color + """;
        font-size: 16px;
        font-style: bold;
        border: 0px;
        border-style: solid;
        border-color: """ + background_color + """ """ + background_color + """ black """ + background_color + """;
        border-radius: 0px;
        }""")

        self.patients_refresh_pushbutton.setStyleSheet("""
        QPushButton{
        background-color: """ + background_color + """;
        color: """ + font_color + """;
        font: 12px;
        border-style: none;
        }
        QPushButton::hover{
        border-style: solid;
        border-width: 1px;
        border-color: rgba(196, 196, 196, 1);
        }
        QPushButton:pressed{
        border-style:inset;
        background-color: """ + pressed_background_color + """;
        }""")

        self.header_separating_line_label.setStyleSheet("""
        QLabel{
        border: 2px solid black;
        border-radius: 2px;
        }""")

    def __on_all_patients_refresh_clicked(self):
        all_patients_uids = list(SoftwareConfigResources.getInstance().get_active_study().included_patients_uids.keys())
        for uid in all_patients_uids:
            self.patient_refresh_triggered.emit(uid)

    def adjustSize(self) -> None:
        items = (self.patients_list_scrollarea_layout.itemAt(i) for i in range(self.patients_list_scrollarea_layout.count()))
        actual_height = 0
        for w in items:
            if (w.__class__ == QHBoxLayout) or (w.__class__ == QVBoxLayout):
                max_height = 0
                sub_items = [w.itemAt(i) for i in range(w.count())]
                for sw in sub_items:
                    if sw.__class__ != QSpacerItem:
                        if sw.wid.sizeHint().height() > max_height:
                            max_height = sw.wid.sizeHint().height()
                actual_height += max_height
            elif w.__class__ == QGridLayout:
                pass
            elif w.__class__ != QSpacerItem:
                size = w.wid.sizeHint()
                actual_height += size.height()
            else:
                pass
        self.patients_list_scrollarea_dummy_widget.setFixedSize(QSize(self.size().width(), actual_height))
        # logging.debug("Study patient listing scroll area size set to {}.\n".format(QSize(self.size().width(),
        #                                                                                  actual_height)))

    def on_patient_imported(self, patient_uid: str) -> None:
        wid = PatientListingWidgetItem(patient_uid=patient_uid, parent=self)
        self.study_patient_widgetitems[patient_uid] = wid
        self.patients_list_scrollarea_layout.insertWidget(self.patients_list_scrollarea_layout.count() - 1, wid)
        wid.patient_selected.connect(self.patient_selected)
        wid.patient_removed.connect(self.on_patient_removed)
        wid.patient_refresh_triggered.connect(self.patient_refresh_triggered)
        self.adjustSize()
        self.repaint()

    def on_patient_name_edited(self, patient_uid: str, new_name: str) -> None:
        """
        Updates the visible name for the selected patient in the listing, if the patient is part of the study.
        """
        if patient_uid in list(self.study_patient_widgetitems.keys()):
            self.study_patient_widgetitems[patient_uid].patient_uid_label.setText(new_name)

    def on_patient_removed(self, patient_uid):
        self.patients_list_scrollarea_layout.removeWidget(self.study_patient_widgetitems[patient_uid])
        self.study_patient_widgetitems[patient_uid].setParent(None)
        del self.study_patient_widgetitems[patient_uid]
        self.adjustSize()
        self.repaint()
        SoftwareConfigResources.getInstance().get_active_study().refresh_patient_statistics(patient_uid, None)
        self.patient_removed.emit(patient_uid)

        if len(self.study_patient_widgetitems) == 0:
            self.patients_refresh_pushbutton.setEnabled(False)

    def on_study_imported(self, study_uid):
        included_patient_uids = SoftwareConfigResources.getInstance().get_study(study_uid).included_patients_uids
        for pid in included_patient_uids:
            self.on_patient_imported(pid)

        self.patients_refresh_pushbutton.setEnabled(True)

    def on_process_started(self) -> None:
        """
        In order to trigger a GUI freeze where necessary.
        """
        self.processing_started.emit()
        self.patients_refresh_pushbutton.setEnabled(False)

    def on_process_finished(self):
        self.processing_finished.emit()
        self.patients_refresh_pushbutton.setEnabled(True)<|MERGE_RESOLUTION|>--- conflicted
+++ resolved
@@ -1,14 +1,8 @@
-<<<<<<< HEAD
+import os
 from PySide6.QtWidgets import QWidget, QHBoxLayout, QVBoxLayout, QScrollArea, QLabel, QSpacerItem,\
-    QGridLayout
+    QGridLayout, QPushButton
 from PySide6.QtCore import QSize, Qt, Signal
-=======
-import os
-from PySide2.QtWidgets import QWidget, QHBoxLayout, QVBoxLayout, QScrollArea, QLabel, QSpacerItem,\
-    QGridLayout, QPushButton
-from PySide2.QtCore import QSize, Qt, Signal
-from PySide2.QtGui import QIcon
->>>>>>> 56ad3c61
+from PySide6.QtGui import QIcon
 from gui2.StudyBatchComponent.PatientsListingPanel.PatientListingWidgetItem import PatientListingWidgetItem
 from utils.software_config import SoftwareConfigResources
 
