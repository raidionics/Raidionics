import os
from os.path import expanduser
import logging

from segmentation.src.Utils.configuration_parser import *
from segmentation.src.PreProcessing.pre_processing import run_pre_processing
from segmentation.src.Inference.predictions import run_predictions
from segmentation.src.Inference.predictions_reconstruction import reconstruct_post_predictions
from segmentation.src.Utils.io import dump_predictions

<<<<<<< HEAD
MODELS_PATH = os.path.join(expanduser('~'), '.neurorads', 'resources/models')
=======
#MODELS_PATH = os.path.join(os.path.dirname(os.path.realpath(__file__)), '../../', 'resources/models')
MODELS_PATH = os.path.join(expanduser('~'), '.raidionics', 'resources/models')
>>>>>>> 454a0bb6
sys.path.insert(1, MODELS_PATH)


def predict(input_filename, output_path, selected_model, brain_mask_filename=None):
    """

    """
    pre_processing_parameters = PreProcessingParser(model_name=selected_model)
    valid_extensions = ['.h5', '.hd5', '.hdf5', '.hdf', '.ckpt']
    model_path = ''
    for e, ext in enumerate(valid_extensions):
        model_path = os.path.join(MODELS_PATH, selected_model, 'model' + ext)
        if os.path.exists(model_path):
            break

    if not os.path.exists(model_path):
        raise ValueError('Could not find any model on Docker image matching the requested type \'{}\'.'.format(selected_model))

    logging.debug("SEGMENTATION - STARTING PREPROCESSING.\n")
    nib_volume, resampled_volume, data, crop_bbox = run_pre_processing(filename=input_filename,
                                                                       pre_processing_parameters=pre_processing_parameters,
                                                                       storage_prefix=output_path,
                                                                       brain_mask_filename=brain_mask_filename)
    logging.debug("SEGMENTATION - FINISH PREPROCESSING.\n")
    logging.debug("SEGMENTATION - STARTING INFERENCE.\n")
    predictions = run_predictions(data=data, model_path=model_path, parameters=pre_processing_parameters)
    logging.debug("SEGMENTATION - FINISH INFERENCE.\n")
    logging.debug("SEGMENTATION - STARTING RESAMPLING.\n")
    final_predictions = reconstruct_post_predictions(predictions=predictions, parameters=pre_processing_parameters,
                                                     crop_bbox=crop_bbox, nib_volume=nib_volume, resampled_volume=resampled_volume)
    logging.debug("SEGMENTATION - FINISH RESAMPLING.\n")
    logging.debug("SEGMENTATION - STARTING DUMP.\n")
    dump_predictions(predictions=final_predictions, parameters=pre_processing_parameters, nib_volume=nib_volume,
                     storage_prefix=output_path)
    logging.debug("SEGMENTATION - STARTING DUMP.\n")<|MERGE_RESOLUTION|>--- conflicted
+++ resolved
@@ -1,19 +1,13 @@
 import os
 from os.path import expanduser
-import logging
-
 from segmentation.src.Utils.configuration_parser import *
 from segmentation.src.PreProcessing.pre_processing import run_pre_processing
 from segmentation.src.Inference.predictions import run_predictions
 from segmentation.src.Inference.predictions_reconstruction import reconstruct_post_predictions
 from segmentation.src.Utils.io import dump_predictions
 
-<<<<<<< HEAD
-MODELS_PATH = os.path.join(expanduser('~'), '.neurorads', 'resources/models')
-=======
 #MODELS_PATH = os.path.join(os.path.dirname(os.path.realpath(__file__)), '../../', 'resources/models')
 MODELS_PATH = os.path.join(expanduser('~'), '.raidionics', 'resources/models')
->>>>>>> 454a0bb6
 sys.path.insert(1, MODELS_PATH)
 
 
@@ -32,20 +26,12 @@
     if not os.path.exists(model_path):
         raise ValueError('Could not find any model on Docker image matching the requested type \'{}\'.'.format(selected_model))
 
-    logging.debug("SEGMENTATION - STARTING PREPROCESSING.\n")
     nib_volume, resampled_volume, data, crop_bbox = run_pre_processing(filename=input_filename,
                                                                        pre_processing_parameters=pre_processing_parameters,
                                                                        storage_prefix=output_path,
                                                                        brain_mask_filename=brain_mask_filename)
-    logging.debug("SEGMENTATION - FINISH PREPROCESSING.\n")
-    logging.debug("SEGMENTATION - STARTING INFERENCE.\n")
     predictions = run_predictions(data=data, model_path=model_path, parameters=pre_processing_parameters)
-    logging.debug("SEGMENTATION - FINISH INFERENCE.\n")
-    logging.debug("SEGMENTATION - STARTING RESAMPLING.\n")
     final_predictions = reconstruct_post_predictions(predictions=predictions, parameters=pre_processing_parameters,
                                                      crop_bbox=crop_bbox, nib_volume=nib_volume, resampled_volume=resampled_volume)
-    logging.debug("SEGMENTATION - FINISH RESAMPLING.\n")
-    logging.debug("SEGMENTATION - STARTING DUMP.\n")
     dump_predictions(predictions=final_predictions, parameters=pre_processing_parameters, nib_volume=nib_volume,
-                     storage_prefix=output_path)
-    logging.debug("SEGMENTATION - STARTING DUMP.\n")+                     storage_prefix=output_path)